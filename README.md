--- conflicted
+++ resolved
@@ -10,14 +10,10 @@
 
 ## Features
 
-<<<<<<< HEAD
 * **Lightweight:** built on Alpine Linux with Postfix and Cyrus
   SASL via `saslauthd` using an LMDB backend. The resulting image
   is under 100 MB.
-=======
-* **Lightweight:** built on Alpine Linux with only Postfix, Cyrus
-  SASL (using an LMDB backend) and OpenSSL installed.  The resulting image is under 100 MB.
->>>>>>> faada83f
+
 * **Runtime configuration:** environment variables control all
   essential parameters.  You never edit `main.cf` or `master.cf`
   directly; the entrypoint script rewrites settings using
@@ -92,24 +88,16 @@
 4. Creates a Cyrus SASL database when `ENABLE_SASL=true` and the
    user and password are provided.  The credentials are stored in
    `/etc/sasldb2` using the LMDB format and persist across restarts
-<<<<<<< HEAD
    thanks to the `sasl-db` volume.  Authentication is handled by the
    `saslauthd` daemon rather than direct library access.
-=======
-   thanks to the `sasl-db` volume.
->>>>>>> faada83f
+
 5. Optionally creates a `sasl_passwd.db` map (stored as LMDB) for
    authenticating to an upstream smarthost if `RELAYHOST`,
    `RELAYHOST_USERNAME` and `RELAYHOST_PASSWORD` are set.  Postfix
    uses this map via `smtp_sasl_password_maps`.
-<<<<<<< HEAD
+
 6. When SASL is enabled the entrypoint launches the `saslauthd`
    daemon so Postfix can verify credentials.
 7. Finally executes `postfix start-fg`, which keeps Postfix in the
-=======
-6. Finally executes `postfix start-fg`, which keeps Postfix in the
->>>>>>> faada83f
-   foreground as PID 1.  Support for foreground operation was
-   introduced in Postfix 3.3【219023648407850†L19-L25】.
 
 For further tuning consult the [Postfix documentation](https://www.postfix.org/documentation.html).
