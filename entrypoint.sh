--- conflicted
+++ resolved
@@ -83,10 +83,9 @@
   cat > /etc/sasl2/smtpd.conf <<EOF
 pwcheck_method: saslauthd
 mech_list: PLAIN LOGIN CRAM-MD5 DIGEST-MD5
-<<<<<<< HEAD
-=======
-sasldb_path: /etc/sasl2/sasldb2.mdb # LMDB database
->>>>>>> faada83f
+
+#sasldb_path: /etc/sasl2/sasldb2.mdb # LMDB database#
+
 EOF
 }
 
