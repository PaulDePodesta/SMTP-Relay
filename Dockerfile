# A lightweight SMTP relay built on Alpine Linux.
#
# This image installs Postfix and Dovecot on top of a minimal Alpine
# base image.  Configuration is handled at run time via environment
# variables so that the same image can be used in different
# deployments without rebuilding.  See the accompanying `entrypoint.sh`
# for details of how variables are interpreted.
#
# To reduce the size of the image we install only the packages that
# are required for an SMTP relay: postfix itself, Dovecot for SASL authentication, and OpenSSL for certificate generation.
FROM alpine:3.20

<<<<<<< HEAD
# Use the standard repositories. LMDB is available for Postfix maps and Dovecot handles SASL authentication.
=======

# Use the standard repositories; SASL stores credentials in an LMDB database
# to avoid gdbm-related issues on Alpine.
>>>>>>> 67f57da9

# Metadata
LABEL maintainer="Postfix Relay Maintainer <maintainer@example.com>"
LABEL description="Minimal Postfix SMTP relay with optional TLS and SASL auth support"

# Install postfix and Dovecot packages.  We also install
# openssl so that the container can generate self‑signed certificates
# when no TLS materials are provided via environment variables.
RUN apk add --no-cache \
<<<<<<< HEAD
=======
#	cyrus-sasl-auxprop \ 
    	cyrus-sasl-saslauthd \
>>>>>>> 67f57da9
	lmdb-tools \
        strace \
        postfix \
        dovecot \
        openssl \
        bash

# Prepare directories for certificates and Dovecot configuration.  The
# directories under /etc/postfix will be used by the entrypoint
# script to store generated TLS keys and certificates on first run.
RUN mkdir -p /etc/postfix/certs /etc/dovecot

# Copy entrypoint script into the image.  The script will be
# responsible for generating configuration files based on the
# environment and then launching Postfix in the foreground.
COPY entrypoint.sh /usr/local/bin/entrypoint.sh
RUN chmod +x /usr/local/bin/entrypoint.sh

# By default Postfix listens on port 25.  If you choose to expose
# another port (e.g. 587) you can override that in your docker
# compose file.
EXPOSE 25

# Use a bash wrapper as the entrypoint so that environment
# substitutions and command execution can be handled from a single
# script.  We deliberately avoid running multiple services under
# supervisor; instead Postfix runs in the foreground as PID 1 per
# Postfix 3.3+ container support【219023648407850†L19-L25】.
ENTRYPOINT ["/usr/local/bin/entrypoint.sh"]

# Default command launches Postfix.  `entrypoint.sh` will rewrite
# this command when appropriate.  Keeping CMD separate allows the
# user to override the command at runtime if they need to debug.
CMD ["postfix", "start-fg"]
<|MERGE_RESOLUTION|>--- conflicted
+++ resolved
@@ -10,13 +10,9 @@
 # are required for an SMTP relay: postfix itself, Dovecot for SASL authentication, and OpenSSL for certificate generation.
 FROM alpine:3.20
 
-<<<<<<< HEAD
+
 # Use the standard repositories. LMDB is available for Postfix maps and Dovecot handles SASL authentication.
-=======
 
-# Use the standard repositories; SASL stores credentials in an LMDB database
-# to avoid gdbm-related issues on Alpine.
->>>>>>> 67f57da9
 
 # Metadata
 LABEL maintainer="Postfix Relay Maintainer <maintainer@example.com>"
@@ -26,12 +22,7 @@
 # openssl so that the container can generate self‑signed certificates
 # when no TLS materials are provided via environment variables.
 RUN apk add --no-cache \
-<<<<<<< HEAD
-=======
-#	cyrus-sasl-auxprop \ 
-    	cyrus-sasl-saslauthd \
->>>>>>> 67f57da9
-	lmdb-tools \
+      	lmdb-tools \
         strace \
         postfix \
         dovecot \
